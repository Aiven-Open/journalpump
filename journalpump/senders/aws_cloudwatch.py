from .base import ThreadedLogSender, SenderInitializationError
<<<<<<< HEAD

=======
>>>>>>> 0435dab3

import boto3
import botocore
import json
import time

MAX_INIT_TRIES = 3


class AWSCloudWatchSender(ThreadedLogSender):
    def __init__(self, *, config, aws_cloudwatch_logs=None, **kwargs):
        super().__init__(config=config, max_send_interval=config.get("max_send_interval", 0.3), **kwargs)
        self._logs = aws_cloudwatch_logs
        self.log_group = self.config.get("aws_cloudwatch_log_group")
        self.log_stream = self.config.get("aws_cloudwatch_log_stream")
        self._next_sequence_token = None
        self._init_logs()

    def _init_logs(self):
        if self._logs is None:
            if self.log_group is None or self.log_stream is None:
                raise Exception("AWS CloudWatch log group and stream names need to be configured")
            kwargs = {}
            if self.config.get("aws_region") is not None:
                kwargs["region_name"] = self.config.get("aws_region")
            if self.config.get("aws_access_key_id") is not None:
                kwargs["aws_access_key_id"] = self.config.get("aws_access_key_id")
            if self.config.get("aws_secret_access_key") is not None:
                kwargs["aws_secret_access_key"] = self.config.get("aws_secret_access_key")
            self._logs = boto3.client("logs", **kwargs)

        # Catch access denied exception(e.g. due to erroneous credentials)
        attempts_left = MAX_INIT_TRIES
        while attempts_left:
            attempts_left -= 1
            try:
                # Create the log group and stream if they don't exist yet
                # These are done in separate try-excepts, as both log group
                # or log stream may already exist
                try:
                    self._logs.create_log_group(logGroupName=self.log_group)
                except botocore.exceptions.ClientError as err:
                    # Ignore ResourceAlreadyExistsException, raise other errors
                    if err.response["Error"]["Code"] != "ResourceAlreadyExistsException":
                        raise
                try:
                    self._logs.create_log_stream(logGroupName=self.log_group, logStreamName=self.log_stream)
                except botocore.exceptions.ClientError as err:
                    # Ignore ResourceAlreadyExistsException, raise other errors
                    if err.response["Error"]["Code"] != "ResourceAlreadyExistsException":
                        raise
            except botocore.exceptions.ClientError as err:
                self.stats.unexpected_exception(ex=err, where="sender", tags=self.make_tags({"app": "journalpump"}))
                # If we get AccessDenied, log and raise SenderInitializationError
                # if too many attempts. SenderInitializationError is handled by
                # JournalReader
                if err.response["Error"]["Code"] == "AccessDeniedException":
                    self.log.exception(
                        "Access denied exception when trying to create log group and stream in AWS Cloudwatch."
                    )
                    if not attempts_left:
                        raise SenderInitializationError from err
                    self._backoff()
                    continue
                # If we get some other aws exception, log it and raise if too many attempts.
                # This is not handled in any special way
                self.log.exception("AWS ClientError")
                if not attempts_left:
                    raise
                self._backoff()
            else:
                break

        paginator = self._logs.get_paginator("describe_log_streams")
        for page in paginator.paginate(logGroupName=self.log_group):
            streams = page.get("logStreams")
            if streams is not None:
                found_stream_metadata = [stream for stream in streams if stream["logStreamName"] == self.log_stream]
                if found_stream_metadata:
                    self._next_sequence_token = found_stream_metadata[0].get("uploadSequenceToken")
                    self.mark_connected()
                    return
        self.mark_disconnected()
        self.log.error("Failed to init sender. AWS CloudWatch logs could not update sequence token.")

    def send_messages(self, *, messages, cursor):
        log_events = []
        for msg in messages:
            raw_message = msg.decode("utf8")
            message = json.loads(raw_message)
            timestamp = message.get("REALTIME_TIMESTAMP") or time.time()
            log_events.append({"timestamp": int(timestamp * 1000.0), "message": raw_message})
        kwargs = {"logGroupName": self.log_group, "logStreamName": self.log_stream, "logEvents": log_events}
        if self._next_sequence_token is not None:
            kwargs["sequenceToken"] = self._next_sequence_token
        try:
            response = self._logs.put_log_events(**kwargs)
        except botocore.exceptions.ClientError as err:
            err_code = err.response["Error"]["Code"]
            err_msg = err.response["Error"]["Message"]
            self.mark_disconnected()
            self.log.error("Error sending events %r: %r", err_code, err_msg)
            self.stats.unexpected_exception(ex=err, where="sender", tags=self.make_tags({"app": "journalpump"}))
            self._backoff()
            self._init_logs()
        except Exception as ex:  # pylint: disable=broad-except
            self.mark_disconnected(ex)
            self.log.exception("Unexpected exception during send to AWS CloudWatch")
            self.stats.unexpected_exception(ex=ex, where="sender", tags=self.make_tags({"app": "journalpump"}))
            self._backoff()
            self._init_logs()
        else:
            if 200 <= response["ResponseMetadata"]["HTTPStatusCode"] < 300:
                self.mark_sent(messages=messages, cursor=cursor)
                self._next_sequence_token = response["nextSequenceToken"]
                return True
        return False<|MERGE_RESOLUTION|>--- conflicted
+++ resolved
@@ -1,8 +1,4 @@
 from .base import ThreadedLogSender, SenderInitializationError
-<<<<<<< HEAD
-
-=======
->>>>>>> 0435dab3
 
 import boto3
 import botocore
